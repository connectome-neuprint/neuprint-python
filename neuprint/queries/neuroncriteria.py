import os
import re
import copy
import inspect
import functools
import collections.abc
from itertools import chain
from textwrap import indent, dedent
from collections.abc import Iterable, Collection

import numpy as np
import pandas as pd

from ..utils import ensure_list_args, ensure_list_attrs, IsNull, NotNull, cypher_identifier
from ..client import inject_client

NoneType = type(None)


def neuroncriteria_args(*argnames):
    """
    Returns a decorator.
    For the given argument names, the decorator converts the
    arguments into NeuronCriteria objects via ``copy_as_neuroncriteria()``.

    If the decorated function also accepts a 'client' argument,
    that argument is used to initialize the NeuronCriteria.
    """
    def decorator(f):

        @functools.wraps(f)
        def wrapper(*args, **kwargs):
            callargs = inspect.getcallargs(f, *args, **kwargs)
            for name in argnames:
                callargs[name] = copy_as_neuroncriteria(callargs[name], callargs.get('client', None))
            return f(**callargs)

        wrapper.__signature__ = inspect.signature(f)
        return wrapper

    return decorator


def copy_as_neuroncriteria(obj, client=None):
    """
    If the given argument is a NeuronCriteria object, copy it.
    Otherwise, attempt to construct a NeuronCriteria object,
    using the argument as either the bodyId or the type AND instance.

    Rules:

        NC -> copy(NC)

        None -> NC()

        int -> NC(bodyId)
        [int,...] -> NC(bodyId)
        DataFrame['bodyId'] -> NC(bodyId)

        str -> NC(type, instance)
        [str, ...] -> NC(type, instance)

        [] -> Error
        [None] -> Error
        Anything else -> Error

    """
    if isinstance(obj, pd.DataFrame):
        assert 'bodyId' in obj.columns, \
            'If passing a DataFrame as NeuronCriteria, it must have "bodyId" column'
        return NeuronCriteria(bodyId=obj['bodyId'].values, client=client)

    if obj is None:
        return NeuronCriteria(client=client)

    if isinstance(obj, NeuronCriteria):
        return copy.copy(obj)

    if not isinstance(obj, Collection) or isinstance(obj, str):
        if isinstance(obj, str):
            return NeuronCriteria(type=obj, instance=obj, client=client)

        if np.issubdtype(type(obj), np.integer):
            return NeuronCriteria(bodyId=obj, client=client)

        raise RuntimeError(f"Can't auto-construct a NeuronCriteria from {obj}.  Please explicitly create one.")
    else:
        if len(obj) == 0:
            raise RuntimeError(f"Can't auto-construct a NeuronCriteria from {obj}.  Please explicitly create one.")

        if len(obj) == 1 and obj[0] is None:
            raise RuntimeError(f"Can't auto-construct a NeuronCriteria from {obj}.  Please explicitly create one.")

        if isinstance(obj, np.ndarray) and np.issubdtype(obj.dtype, np.integer):
            return NeuronCriteria(bodyId=obj, client=client)

        item = [*filter(lambda item: item is not None, obj)][0]
        if np.issubdtype(type(item), np.integer):
            return NeuronCriteria(bodyId=obj, client=client)

        if isinstance(item, str):
            return NeuronCriteria(type=obj, instance=obj, client=client)

        raise RuntimeError(f"Can't auto-construct a NeuronCriteria from {obj}.  Please explicitly create one.")


# We permit the user to provide these NeuronCriteria members as
# single values, lists, arrays, Series, etc. (or None).
# But to facilitate a simpler implementation, we automatically
# convert them all to lists upon class initialization and/or attribute
# setting (via decorators).
_iterable_attrs = [
    'bodyId',

    # Regex-optional
    'type', 'instance',
    # special: 'regex'

    # ROI
    'rois', 'inputRois', 'outputRois',
    # special: roi_req, min_roi_inputs, min_roi_outputs

    # integer
    'group', 'serial',

    # boolean
    # 'cropped',

    # Secondary type fields (regex-optional)
    'flywireType', 'hemibrainType', 'mancType',

    # Exact string fields (alphabetical order)
<<<<<<< HEAD
    'birthtime', 'cellBodyFiber', 'class_',
    'entryNerve', 'exitNerve', 'hemilineage', 'itoleeHl',
    'longTract', 'modality', 'origin',
    'predictedNt', 'serialMotif', 'somaNeuromere',
    'somaSide', 'status', 'statusLabel',
    'subclass', 'superclass', 'synonyms', 'systematicType',
    'target', 'trumanHl'
=======
    # these fields come from several datasets; this list appears elsewhere
    #   in the code, always with "exact string fields" in a nearby comment
    # TODO: (a) generate this list dynamically from the db, and
    #       (b) consider making them all eligible for regex searching
    'birthtime', 'cellBodyFiber', 'celltypePredictedNt',
    'class_', 'comment', 'consensusNt', 'description',
    'dimorphism', 'entryNerve', 'exitNerve', 'flywireId',
    'flywireType', 'fruDsx', 'hemibrainBodyId', 'hemibrainType',
    'hemilineage', 'itoleeHl', 'locationType', 'longTract',
    'mancType', 'matchingNotes', 'mcnsSerial', 'modality',
    'ntReference', 'origin', 'otherNt', 'otherNtReference',
    'predictedNt', 'prefix', 'receptorType', 'rootSide',
    'serialMotif', 'somaNeuromere', 'somaSide', 'source',
    'status', 'statusLabel', 'subclass', 'subclassabbr',
    'superclass', 'supertype', 'synonyms', 'systematicType',
    'tag', 'target', 'transmission', 'trumanHl', 'trumanHlVncOnly',
    'vfbId',
>>>>>>> a663a5b9

    # Special
    # label, min_pre, min_post

    # Null/NotNull
    # somaLocation, tosomaLocation,

    # Deprecated
    # soma
]


@ensure_list_attrs(_iterable_attrs)
class NeuronCriteria:
    """
    Neuron selection criteria.

    Specifies which fields to filter by when searching for a Neuron (or Segment).
    This class does not send queries itself, but you use it to specify search
    criteria for various query functions.

    Note:
        For simple queries involving only particular bodyId(s) or type(s)/instance(s),
        you can usually just pass the ``bodyId`` or ``type`` to the query function,
        without constructing a full ``NeuronCriteria``.

        .. code-block:: python

            from neuprint import fetch_neurons, NeuronCriteria as NC

            # Equivalent
            neuron_df, conn_df = fetch_neurons(NC(bodyId=329566174))
            neuron_df, conn_df = fetch_neurons(329566174)

            # Equivalent
            # (Criteria is satisfied if either type or instance matches.)
            neuron_df, conn_df = fetch_neurons(NC(type="OA-VPM3", instance="OA-VPM3"))
            neuron_df, conn_df = fetch_neurons("OA-VPM3")
    """

    @inject_client
    @ensure_list_args(_iterable_attrs)
    def __init__(
        self, matchvar='n', *,
        bodyId=None,

        # Regex-optional
        type=None, instance=None,
        regex='guess',

        # status (exact string)
        status=None, statusLabel=None,

        # ROI
        rois=None, inputRois=None, outputRois=None,
        roi_req='all', min_roi_inputs=1, min_roi_outputs=1,

        # integer
        group=None, serial=None,

        # boolean
        cropped=None,

        # Secondary type fields (regex-optional)
        flywireType=None, hemibrainType=None, mancType=None,

        # Other exact string fields (alphabetical)
<<<<<<< HEAD
        birthtime=None, cellBodyFiber=None, class_=None,
        entryNerve=None, exitNerve=None, hemilineage=None, itoleeHl=None,
        longTract=None, modality=None, origin=None,
        predictedNt=None, serialMotif=None, somaNeuromere=None,
        somaSide=None, subclass=None, superclass=None, synonyms=None,
        systematicType=None, target=None, trumanHl=None,
=======
        birthtime=None, cellBodyFiber=None, celltypePredictedNt=None,
        class_=None, comment=None, consensusNt=None, description=None,
        dimorphism=None, entryNerve=None, exitNerve=None, flywireId=None,
        flywireType=None, fruDsx=None, hemibrainBodyId=None, hemibrainType=None,
        hemilineage=None, itoleeHl=None, locationType=None, longTract=None,
        mancType=None, matchingNotes=None, mcnsSerial=None, modality=None,
        ntReference=None, origin=None, otherNt=None, otherNtReference=None,
        predictedNt=None, prefix=None, receptorType=None, rootSide=None,
        serialMotif=None, somaNeuromere=None, somaSide=None, source=None,
        subclass=None, subclassabbr=None,
        superclass=None, supertype=None, synonyms=None, systematicType=None,
        tag=None, target=None, transmission=None, trumanHl=None, trumanHlVncOnly=None,
        vfbId=None,

>>>>>>> a663a5b9

        # Special
        label=None, min_pre=0, min_post=0,

        # IsNull/NotNull
        somaLocation=None, tosomaLocation=None, rootLocation=None,

        # Deprecated
        soma=None,

        client=None
    ):
        """
        All criteria must be passed as keyword arguments.

        .. note::
            Only ``bodyId``, ``type``, ``instance``, and ROI-related criteria are
            applicable to all datasets.  The applicability of all other criteria depends
            on the dataset being accessed (e.g. hemibrain,  manc, etc.).

        .. note::

            **Options for specifying ROI criteria**

            The ``rois`` argument merely matches neurons that intersect the given ROIs at all
            (without distinguishing between inputs and outputs).

            The ``inputRois`` and ``outputRois`` arguments allow you to put requirements
            on whether or not neurons have inputs or outputs in the listed ROIs.
            It produces a more expensive query, but it's more selective.
            It also enables you to require a minimum number of connections in the given
            ``inputRois`` or ``outputRois`` using the ``min_roi_inputs`` and ``min_roi_outputs``
            criteria.

            In either case, use use ``roi_req`` to specify whether a neuron must match just
            one (``any``) of the listed ROIs, or ``all`` of them.

        .. note::

            **Matching against missing values (NULL)**

            To search for neurons which are missing given property entirely,
            you can use a list containing ``None``, or the special value ``neuprint.IsNull``.
            For example, to find neurons with no `type`, use ``type=[None]`` or ``type=IsNull``.

            **Matching against any value (NOT NULL)**

            To search for any non-null value, you can use ``neuprint.NotNull``. For
            example, to find neurons that have a type (no matter what the
            type is), use ``type=NotNull``.

        Args:
            matchvar (str):
                An arbitrary cypher variable name to use when this
                ``NeuronCriteria`` is used to construct cypher queries.
                Must begin with a lowercase letter.

            bodyId (int or list of ints):
                List of bodyId values.

            type (str or list of str):
                Cell type.  Matches depend on the the ``regex`` argument.
                If both ``type`` and ``instance`` criteria are supplied, any neuron that
                matches EITHER criteria will match the overall criteria.

            instance (str or list of str):
                Cell instance (specific cell name).  Matches depend on the the ``regex`` argument.
                If both ``type`` and ``instance`` criteria are supplied, any neuron that
                matches EITHER criteria will match the overall criteria.

            regex (bool):
                If ``True``, the ``instance`` and all ``type``-style arguments will be interpreted
                as regular expressions, rather than exact match strings.
                If ``False``, only exact matches will be found.
                By default, the matching method will be automatically chosen by inspecting the
                ``type`` and ``instance`` strings.  If they contain regex-like characters,
                then we assume you intend regex matching. (You can see which method was chosen by
                checking the ``regex`` field after the ``NeuronCriteria`` is constructed.)

            status (str or list of str):
                Indicates the status of the neuron's reconstruction quality.
                Typically, named/annotated neurons have ``Traced`` status,
                the best quality.
            statusLabel (str or list of str):
               ``statusLabel`` is typically more fine-grained than ``status``,
               and mostly of interest during the construction of the connectome,
               not for end-users.  The possible values of ``statusLabel`` do not
               correspond one-to-one to those of ``status``.

            rois (str or list of str):
                ROIs that merely intersect the neuron, without specifying whether
                they're intersected by input or output synapses.
                If not provided, will be auto-set from ``inputRois`` and ``outputRois``.

            inputRois (str or list of str):
                Only Neurons which have inputs in EVERY one of the given ROIs will be matched.
                ``regex`` does not apply to this parameter.

            outputRois (str or list of str):
                Only Neurons which have outputs in EVERY one of the given ROIs will be matched.
                ``regex`` does not apply to this parameter.

            min_roi_inputs (int):
                How many input (post) synapses a neuron must have in each ROI to satisfy the
                ``inputRois`` criteria.  Can only be used if you provided ``inputRois``.

            min_roi_outputs (int):
                How many output (pre) synapses a neuron must have in each ROI to satisfy the
                ``outputRois`` criteria.   Can only be used if you provided ``outputRois``.

            roi_req (Either ``'any'`` or ``'all'``):
                Whether a neuron must intersect all of the listed input/output ROIs, or any of the listed input/output ROIs.
                When using 'any', each neuron must still match at least one input AND at least one output ROI.

            group (int or list of int)
                In some datasets, the ``group`` ID is used to associate neurons morphological type,
                including left-right homologues. Neurons with the same group ID have matching morphology.

            serial (int or list of int)
                Similar to ``group``, but used for associating neurons across segmental neuropils in the nerve cord.
                Neurons with the same ``serial`` ID are analogous to one another, but in different leg segments.

            cropped (bool):
                If given, restrict results to neurons that are cropped or not.

<<<<<<< HEAD
            birthtime (str or list of str):
            cellBodyFiber (str or list of str):
            superclass (str or list of str):
            class\\_ (str or list of str):
                Matches for the neuron ``class`` field.
            entryNerve (str or list of str):
            exitNerve (str or list of str):
            flywireType (str or list of str, regex-optional):
            hemibrainType (str or list of str, regex-optional):
            hemilineage (str or list of str):
            itoleeHl (str or list of str):
            longTract (str or list of str):
            mancType (str or list of str, regex-optional):
            modality (str or list of str):
            origin (str or list of str):
            predictedNt (str or list of str):
            serialMotif (str or list of str):
            somaNeuromere (str or list of str):
            somaSide  (str or list of str):
                Valid choices are 'RHS', 'LHS', 'Midline'
            subclass (str or list of str):
            synonyms (str or list of str):
            systematicType (str or list of str):
            target (str or list of str):
            trumanHl (str or list of str):
=======
            dataset-specific exact string fields, possibiliy including but not limited to:
                birthtime (str or list of str):
                cellBodyFiber (str or list of str):
                class\\_ (str or list of str):
                    Matches for the neuron ``class`` field.
                entryNerve (str or list of str):
                exitNerve (str or list of str):
                hemilineage (str or list of str):
                longTract (str or list of str):
                modality (str or list of str):
                origin (str or list of str):
                predictedNt (str or list of str):
                serialMotif (str or list of str):
                somaNeuromere (str or list of str):
                somaSide  (str or list of str):
                    Valid choices are 'RHS', 'LHS', 'Midline'
                subclass (str or list of str):
                synonyms (str or list of str):
                systematicType (str or list of str):
                target (str or list of str):
>>>>>>> a663a5b9

            label (Either ``'Neuron'`` or ``'Segment'``):
                Which node label to match with.
                (In neuprint, all ``Neuron`` nodes are also ``Segment`` nodes.)
                By default, ``'Neuron'`` is used, unless you provided a non-empty ``bodyId`` list.
                In that case, ``'Segment'`` is the default. (It's assumed you're really interested
                in the bodies you explicitly listed, whether or not they have the ``'Neuron'`` label.)

            min_pre (int):
                Exclude neurons that don't have at least this many t-bars (outputs) overall,
                regardless of how many t-bars exist in any particular ROI.

            min_post (int):
                Exclude neurons that don't have at least this many PSDs (inputs) overall,
                regardless of how many PSDs exist in any particular ROI.

            somaLocation:
                The ``somaLocation`` property of ``:Neuron`` objects contains
                the ``[X,Y,Z]`` coordinate (in voxels) of the cell body.
                ``NeuronCriteria`` does not allow you to match a specific coordinate,
                but you may set this argument to ``NotNull` (or ```IsNull``) to
                search for cells with (or without) a recorded cell body.

            tosomaLocation:
                Neurons which could not be successfully attached to their cell body do not have
                a recorded ``somaLocation``.  Instead, they have an annotaiton on the cell body
                fiber, on the severed end extending out toward the cell body.
                Like ``somaLocation``, you can't match a specific coordinate using ``NeuronCriteria``,
                but you can use ``NotNull``/``IsNull``.

            rootLocation:
                Some (but not all) Neurons which have no soma in the tissue sample are tagged with
                a ``rootLocation``, indicating where they enter/exit the sample.
                Like ``somaLocation``, you can't match a specific coordinate using ``NeuronCriteria``,
                but you can use ``NotNull``/``IsNull``.

            soma (Either ``True``, ``False``, or ``None``)
                DEPRECATED.  Use ``somaLocation=NotNull`` or ``somaLocation=IsNull``.

            client (:py:class:`neuprint.client.Client`):
                Used to validate ROI names.
                If not provided, the global default ``Client`` will be used.
        """
        self.matchvar = self._init_matchvar(matchvar)
        self.bodyId = self._init_integer_arg(bodyId, 'bodyId')

        # regex-optional
        self.type = self._init_type(type)
        self.instance = self._init_instance(instance)

        # Status (exact string)
        self.status = status
        self.statusLabel = statusLabel

        # ROI
        (self.roi_req, self.min_roi_inputs, self.min_roi_outputs,
         self.rois, self.inputRois, self.outputRois) = (
            self._init_rois(
                roi_req, min_roi_inputs, min_roi_outputs,
                rois, inputRois, outputRois, client
            )
        )

        # integer
        self.group = self._init_integer_arg(group, 'group')
        self.serial = self._init_integer_arg(serial, 'serial')

        # boolean
        self.cropped = cropped

        # NotNull/IsNull
        self.somaLocation = self._init_location_arg(somaLocation, 'somaLocation')
        self.tosomaLocation = self._init_location_arg(tosomaLocation, 'tosomaLocation')
        self.rootLocation = self._init_location_arg(rootLocation, 'rootLocation')

        # Alternative type fields (alphabetical)
        self.flywireType = flywireType
        self.hemibrainType = hemibrainType
        self.mancType = mancType

        # Other exact string fields (alphabetical order)
        self.birthtime = birthtime
        self.cellBodyFiber = cellBodyFiber
        self.celltypePredictedNt = celltypePredictedNt
        self.class_ = class_
        self.comment = comment
        self.consensusNt = consensusNt
        self.description = description
        self.dimorphism = dimorphism
        self.entryNerve = entryNerve
        self.exitNerve = exitNerve
        self.flywireId = flywireId
        self.flywireType = flywireType
        self.fruDsx = fruDsx
        self.hemibrainBodyId = hemibrainBodyId
        self.hemibrainType = hemibrainType
        self.hemilineage = hemilineage
        self.itoleeHl = itoleeHl
<<<<<<< HEAD
=======
        self.locationType = locationType
>>>>>>> a663a5b9
        self.longTract = longTract
        self.mancType = mancType
        self.matchingNotes = matchingNotes
        self.mcnsSerial = mcnsSerial
        self.modality = modality
        self.ntReference = ntReference
        self.origin = origin
        self.otherNt = otherNt
        self.otherNtReference = otherNtReference
        self.predictedNt = predictedNt
        self.prefix = prefix
        self.receptorType = receptorType
        self.rootSide = rootSide
        self.serialMotif = serialMotif
        self.somaNeuromere = somaNeuromere
        self.somaSide = somaSide
        self.source = source
        self.subclass = subclass
<<<<<<< HEAD
        self.superclass = superclass
=======
        self.subclassabbr = subclassabbr
        self.superclass = superclass
        self.supertype = supertype
>>>>>>> a663a5b9
        self.synonyms = synonyms
        self.systematicType = systematicType
        self.tag = tag
        self.target = target
<<<<<<< HEAD
        self.trumanHl = trumanHl
=======
        self.transmission = transmission
        self.trumanHl = trumanHl
        self.trumanHlVncOnly = trumanHlVncOnly
        self.vfbId = vfbId
>>>>>>> a663a5b9

        # Special
        self.label = self._init_label(label, bodyId)
        self.min_pre = min_pre
        self.min_post = min_post

        # Deprecated
        self.soma = self._init_soma(soma, somaLocation)

        # These are the properties for which we can encode the possible values
        # in a cypher list literal and use syntax like "WHERE prop in prop_list".
        # Does not include ROIs (since they are stored as multiple boolean properties).
        self.list_props = [
            'bodyId',

            # integer
            'group', 'serial',

            # status (exact string)
            'status', 'statusLabel',

            # Other exact string fields (alphabetical order)
<<<<<<< HEAD
            'birthtime', 'cellBodyFiber', 'class_',
            'entryNerve', 'exitNerve', 'hemilineage', 'itoleeHl',
            'longTract', 'modality', 'origin',
            'predictedNt', 'serialMotif', 'somaNeuromere',
            'somaSide', 'subclass', 'superclass', 'synonyms',
            'systematicType', 'target', 'trumanHl',
=======
            'birthtime', 'cellBodyFiber', 'celltypePredictedNt',
            'class_', 'comment', 'consensusNt', 'description',
            'dimorphism', 'entryNerve', 'exitNerve', 'flywireId',
            'flywireType', 'fruDsx', 'hemibrainBodyId', 'hemibrainType',
            'hemilineage', 'itoleeHl', 'locationType', 'longTract',
            'mancType', 'matchingNotes', 'mcnsSerial', 'modality',
            'ntReference', 'origin', 'otherNt', 'otherNtReference',
            'predictedNt', 'prefix', 'receptorType', 'rootSide',
            'serialMotif', 'somaNeuromere', 'somaSide', 'source',
            'subclass', 'subclassabbr',
            'superclass', 'supertype', 'synonyms', 'systematicType',
            'tag', 'target', 'transmission', 'trumanHl', 'trumanHlVncOnly',
            'vfbId',

>>>>>>> a663a5b9
        ]
        self.list_props_regex = ['type', 'instance', 'flywireType', 'hemibrainType', 'mancType']

        # Initialize the regex property
        self.regex = self._init_regex(regex, *[getattr(self, prop) for prop in self.list_props_regex])

    @classmethod
    def _init_matchvar(cls, matchvar):
        # Validate that matchvar in various ways, to catch errors in which
        # the user has passed a bodyId or type, etc. in the wrong position.
        assert isinstance(matchvar, str), \
            (f"Bad matchvar argument (should be str): {matchvar}. "
             "Did you mean to pass this as bodyId, type, or instance name?")
        assert matchvar, "matchvar cannot be an empty string"
        assert re.match('^[a-z].*$', matchvar), \
            (f"matchvar must begin with a lowercase letter, not '{matchvar}'. "
             "Did you mean to pass this as a type or instance name?")
        assert re.match('^[a-zA-Z0-9]+$', matchvar), \
            (f"matchvar contains invalid characters: '{matchvar}'. "
             "Did you mean to pass this as a type or instance?")
        return matchvar

    @classmethod
    def _init_integer_arg(cls, arg, name):
        assert len(arg) == 0 or np.issubdtype(np.asarray(arg).dtype, np.integer), \
            f"{name} should be an integer or list of integers"
        return arg

    @classmethod
    def _init_location_arg(cls, arg, name):
        assert arg in (IsNull, NotNull, None), \
            (f"This function doesn't allow you to search for an exact {name}.\n"
             f"You can only check for the presence or absence of the {name} property via IsNull or NotNull.\n"
             f"If you need to search for a particular cell via th {name} property, write a custom Cypher query.")
        return arg

    @classmethod
    def _init_label(cls, label, bodyId):
        if not label:
            if len(bodyId) == 0:
                label = 'Neuron'
            else:
                label = 'Segment'
        assert label in ('Neuron', 'Segment'), f"Invalid label: {label}"
        return label

    @classmethod
    def _init_type(cls, type):
        for t in type:
            assert isinstance(t, (str, NoneType)) or t in (IsNull, NotNull), \
                f'type should be a string, IsNull, NotNull or None, got {t}'
        return type

    @classmethod
    def _init_instance(cls, instance):
        for i in instance:
            assert isinstance(i, (str, NoneType)) or i in (IsNull, NotNull), \
                f'instance should be a string, IsNull, NotNull or None, got {i}'
        return instance

    @classmethod
    def _init_regex(cls, regex, *args):
        assert regex in (True, False, 'guess')
        if regex != 'guess':
            return regex

        rgx = re.compile(r'[\\\.\?\[\]\+\^\$\*]')
        for arg in args:
            for val in arg:
                if isinstance(val, str) and bool(rgx.search(val or '')):
                    return True

        return False

    @classmethod
    def _init_rois(cls, roi_req, min_roi_inputs, min_roi_outputs, rois, inputRois, outputRois, client):
        assert roi_req in ('any', 'all')
        assert min_roi_inputs <= 1 or inputRois, \
            "Can't stipulate min_roi_inputs without a list of inputRois"
        assert min_roi_outputs <= 1 or outputRois, \
            "Can't stipulate min_roi_outputs without a list of outputRois"

        # If the user provided both intersecting rois and input/output rois,
        # force them to make the intersecting set a superset of the others.
        rois = {*rois}
        inputRois = {*inputRois}
        outputRois = {*outputRois}
        assert not rois or rois >= inputRois, "Queried intersecting rois must be a superset of the inputRois"
        assert not rois or rois >= outputRois, "Queried intersecting rois must be a superset of the outputRois"

        # Make sure intersecting is a superset of inputRois and outputRois
        rois |= {*inputRois, *outputRois}

        # Verify ROI names against known ROIs.
        neuprint_rois = {*client.all_rois}
        unknown_input_rois = inputRois - neuprint_rois
        if unknown_input_rois:
            raise RuntimeError(f"Unrecognized input ROIs: {unknown_input_rois}")

        unknown_output_rois = outputRois - neuprint_rois
        if unknown_output_rois:
            raise RuntimeError(f"Unrecognized output ROIs: {unknown_output_rois}")

        unknown_generic_rois = rois - neuprint_rois
        if unknown_generic_rois:
            raise RuntimeError(f"Unrecognized output ROIs: {unknown_generic_rois}")

        return roi_req, min_roi_inputs, min_roi_outputs, rois, inputRois, outputRois

    @classmethod
    def _init_soma(cls, soma, somaLocation):
        assert soma in (True, False, None), \
            f"soma must be True, False or None, not {soma}"
        assert (soma is None) or (somaLocation is not None), \
            ("Can't use both 'soma' and 'somaLocation' arguments; "
             "Since 'soma' is deprecated, just use e.g. somaLocation=NotNull")
        return soma

    def __eq__(self, value):
        """
        Implement comparison between criteria.
        Note: 'matchvar' is not considered during the comparison.
        """
        if not isinstance(value, NeuronCriteria):
            return NotImplemented

        # Return True if it's the exact same object
        if self is value:
            return True

        # Compare attributes one by one
        # But don't count 'matchvar' as a parameter'.
        # (DO include the client)
        params = inspect.signature(NeuronCriteria).parameters.keys()
        params = {*params} - {'matchvar'}

        for p in params:
            me = getattr(self, p)
            other = getattr(value, p)

            # If not the same type, return False
            if type(me) is not type(other):
                return False

            # If iterable (e.g. ROIs or body IDs) we don't care about order
            if isinstance(me, Iterable):
                if set(me) != set(other):
                    return False
            elif me != other:
                return False

        # If all comparisons have passed, return True
        return True

    def __repr__(self):
        # Show all non-default constructor args
        s = f'NeuronCriteria("{self.matchvar}"'

        list_props = [self.list_props[0], *self.list_props_regex, *self.list_props[1:]]

        if self.label != 'Neuron':
            s += f', label="{self.label}"'

        for attr in list_props:
            val = getattr(self, attr)
            if len(val) == 1:
                s += f', {attr}="{val[0]}"'
            elif len(self.instance) > 1:
                s += f", {attr}={list(val)}"

        if any(
            len(getattr(self, attr))
            for attr in self._list_props_regex
        ):
            s += f", regex={self.regex}"

        if self.min_pre != 0:
            s += f", min_pre={self.min_pre}"

        if self.min_post != 0:
            s += f", min_post={self.min_post}"

        if self.rois:
            s += f", rois={list(self.rois)}"

        if self.inputRois:
            s += f", inputRois={list(self.inputRois)}"

        if self.outputRois:
            s += f", outputRois={list(self.outputRois)}"

        if self.min_roi_inputs != 1:
            s += f", min_roi_inputs={self.min_roi_inputs}"

        if self.min_roi_outputs != 1:
            s += f", min_roi_outputs={self.min_roi_outputs}"

        if self.roi_req != 'all':
            s += f', roi_req="{self.roi_req}"'

        for attr in ['cropped', 'somaLocation', 'tosomaLocation', 'rootLocation', 'soma']:
            val = getattr(self, attr)
            if val is not None:
                s += f", {attr}={val}"

        s += ')'

        return s

    MAX_LITERAL_LENGTH = 3
    assert MAX_LITERAL_LENGTH >= 3, \
        ("The logic in where_expr() assumes valuevars "
         "have length 3 (assuming one could be None).")

    def global_vars(self):
        exprs = {}

        if self.regex:
            list_props = self.list_props
        else:
            # No regex: Treat instance and type as ordinary strings
            list_props = self.list_props + self.list_props_regex

        for key in list_props:
            values = getattr(self, key)
            if len(values) > self.MAX_LITERAL_LENGTH:
                if key.endswith('_'):
                    key = key[:-1]
                if isinstance(values, np.ndarray):
                    values = values.tolist()
                values = [v for v in values if v is not None]
                var = cypher_identifier(f"{self.matchvar}_search_{key}")
                exprs[var] = (f"{values} as {var}")

        return exprs

    def global_with(self, *vars, prefix=0):
        if isinstance(prefix, int):
            prefix = ' '*prefix

        if vars:
            carry_forward = [', '.join(vars)]
        else:
            carry_forward = []

        full_list = ',\n     '.join([*carry_forward, *self.global_vars().values()])
        if full_list:
            return indent('WITH ' + full_list, prefix)[len(prefix):]
        return ""

    def basic_exprs(self):
        """
        Return the list of expressions that correspond
        to the members in this NeuronCriteria object.
        They're intended be combined (via 'AND') in
        the WHERE clause of a cypher query.
        """
        # Most expressions are simple exact value matches.
        exprs = {}
        for prop in self.list_props:
            val = getattr(self, prop)
            if prop.endswith('_'):
                key = prop[:-1]
            else:
                key = prop
            expr = self._value_list_expr(key, val, False)
            exprs[(prop,)] = expr

        # These are other types of expressions.
        exprs |= {
            ('type', 'instance', 'regex'): self.typeinst_expr(),
            ('cropped',): self._tag_expr('cropped', self.cropped),
            ('somaLocation',): self._nullcheck_expr('somaLocation', self.somaLocation),
            ('tosomaLocation',): self._nullcheck_expr('tosomaLocation', self.tosomaLocation),
            ('rootLocation',): self._nullcheck_expr('rootLocation', self.rootLocation),
            ('soma',): self._single_value_expr('somaLocation', self.soma),  # deprecated arg
            ('min_pre',): self._gt_eq_expr('pre', self.min_pre),
            ('min_post',): self._gt_eq_expr('post', self.min_post),
            ('rois', 'inputRois', 'outputRois', 'roi_req', 'min_roi_inputs', 'min_roi_outputs'): self.rois_expr(),
            # No expression for label;
            # enclosing queries are responsible for inserting label into their MATCH statement.
            ('label',): "",
        }

        # Since we've got a lot of criteria to generate expressions for,
        # let's verify that we remembered to implement expressions for every
        # argument in the NeuronCriteria constructor.
        if 'PYTEST_CURRENT_TEST' in os.environ:
            sig = inspect.signature(NeuronCriteria)
            criteria_args = set(sig.parameters.keys()) - {'matchvar', 'client'}
            missing_exprs = criteria_args - set(chain(*exprs.keys()))
            assert not missing_exprs, \
                ("NeuronCriteria.basic_exprs() doesn't have a Cypher expression "
                f"for all criteria!  Missing: {missing_exprs}'")

        return [*filter(None, exprs.values())]

    def _value_list_expr(self, key, value, regex=False):
        """
        Match key against a list of values. E.g. "bodyId in [1234, 5678]".
        """
        valuevar = None
        if not regex and len(value) > self.MAX_LITERAL_LENGTH:
            valuevar = f"{self.matchvar}_search_{key}"
        return where_expr(key, value, regex, self.matchvar, valuevar)

    def _single_value_expr(self, key, value):
        """
        Match against key/value:
            - True: key must exist
            - False: key must not exist
            - str: key must have given value
        """
        if value is None:
            return ""
        if not isinstance(value, bool):
            return f"{self.matchvar}.{key} = '{value}'"
        elif value:
            return f"{self.matchvar}.{key} IS NOT NULL"
        else:
            return f"{self.matchvar}.{key} IS NULL"

    def _nullcheck_expr(self, key, value):
        assert value in (None, IsNull, NotNull)
        if value == IsNull:
            return f"NOT exists({self.matchvar}.{key})"
        elif value == NotNull:
            return f"exists({self.matchvar}.{key})"
        else:
            return ""

    def _tag_expr(self, key, value):
        """
        Match against tag, e.g. `.cropped`.
        Non-existing tags are counted as False.
        """
        if value is None:
            return ""

        key = cypher_identifier(key)

        if value:
            return f"{self.matchvar}.{key}"
        else:
            # Not all neurons might actually have the flag (e.g. `.cropped`),
            # so simply checking for False values isn't enough.
            # Must check exists().
            return f"(NOT {self.matchvar}.{key} OR NOT exists({self.matchvar}.{key}))"

    def _logic_tag_expr(self, tags, logic):
        """
        Match against logic list of tags, e.g. `.LH(R)` AND `.AL(R)`.
        """
        assert logic in ('AND', 'OR'), '`logic` must be either AND or OR'
        if len(tags) == 0:
            return ""

        tags = sorted(tags)
        tag_properties = (f"{self.matchvar}.{cypher_identifier(v)}" for v in tags)
        return "(" + f" {logic} ".join(tag_properties) + ")"

    def _gt_eq_expr(self, key, value):
        """
        Match against key/value being greater or equal.
        """
        if value:
            return f"{self.matchvar}.{key} >= {value}"
        else:
            return ""

    def typeinst_expr(self):
        """
        Unlike all other fields, type and instance OR'd together.
        Either match satisfies the criteria.
        """
        t = self._value_list_expr('type', self.type, self.regex)
        i = self._value_list_expr('instance', self.instance, self.regex)

        if t and i:
            return f"({t} OR {i})"
        if t:
            return t
        if i:
            return i
        return ""

    def rois_expr(self):
        return self._logic_tag_expr(
            self.rois,
            {'any': 'OR', 'all': 'AND'}[self.roi_req])

    def all_conditions(self, *vars, prefix=0, comments=True):
        if isinstance(prefix, int):
            prefix = ' '*prefix

        vars = {*vars} | {self.matchvar, *self.global_vars().keys()}
        vars = (*vars,)

        basic_cond = self.basic_conditions(0, comments)
        if basic_cond:
            basic_cond = f"WHERE \n{basic_cond}"
            basic_cond = indent(basic_cond, '  ')[2:]

        roi_cond = self.directed_rois_condition(*vars, comments=comments)

        if roi_cond:
            combined = basic_cond + "\n\n" + roi_cond
        else:
            combined = basic_cond

        return indent(combined, prefix)[len(prefix):]

    @classmethod
    def combined_global_with(cls, neuron_conditions, vars=[], prefix=0):
        if isinstance(prefix, int):
            prefix = ' '*prefix

        if vars:
            carry_forward = [', '.join(vars)]
        else:
            carry_forward = []

        all_globals = chain(*(nc.global_vars().values() for nc in neuron_conditions))
        full_list = ',\n     '.join([*carry_forward, *all_globals])

        if full_list:
            return indent('WITH ' + full_list, prefix)[len(prefix):]
        return ""

    @classmethod
    def combined_conditions(cls, neuron_conditions, vars=[], prefix=0, comments=True):
        """
        Combine the conditions from multiple NeuronCriteria into a single string,
        putting the "cheap" conditions first and the "expensive" conditions last.
        (That is, basic conditions first and the directed ROI conditions last.)
        """
        if isinstance(prefix, int):
            prefix = ' '*prefix

        vars = {*vars}
        for nc in neuron_conditions:
            vars = vars | {nc.matchvar, *nc.global_vars().keys()}
        vars = (*vars,)

        basic_cond = [nc.basic_conditions(0, comments) for nc in neuron_conditions]
        basic_cond = [*filter(None, basic_cond)]
        if not basic_cond:
            return ""

        if basic_cond:
            basic_cond = '\nAND\n'.join(basic_cond)
            basic_cond = indent(basic_cond, ' '*2)
            basic_cond = f"WHERE \n{basic_cond}"

        combined = basic_cond

        roi_conds = [nc.directed_rois_condition(*vars, comments=comments) for nc in neuron_conditions]
        roi_conds = [*filter(None, roi_conds)]
        if roi_conds:
            roi_conds = '\n\n'.join(roi_conds)
            combined = basic_cond + "\n\n" + roi_conds

        return indent(combined, prefix)[len(prefix):]

    def basic_conditions(self, prefix=0, comments=True):
        """
        Construct a WHERE clause based on the basic conditions
        in this criteria (i.e. everything except for the "directed ROI" conditions.)
        """
        exprs = self.basic_exprs()
        if not exprs:
            return ""

        if isinstance(prefix, int):
            prefix = prefix*' '

        # Build WHERE clause by combining exprs for each field
        clauses = ""
        if comments:
            clauses += f"// -- Basic conditions for segment '{self.matchvar}' --\n"

        clauses += "\nAND ".join(exprs)

        return indent(clauses, prefix)[len(prefix):]

    def directed_rois_condition(self, *vars, prefix=0, comments=True):
        """
        Construct the ```WITH...WHERE``` statements that apply the "directed ROI"
        conditions specified by this criteria's ``inputRois`` and ``outputRois``
        members.

        These conditions are expensive to evaluate, so it's usually a good
        idea to position them LAST in your cypher query, once the result set
        has already been narrowed down by eariler filters.
        """
        if not self.inputRois and not self.outputRois:
            return ""

        if isinstance(prefix, int):
            prefix = prefix*' '

        if len(self.inputRois) == 0:
            min_input_matches = 0
        elif self.roi_req == 'any':
            min_input_matches = 1
        elif self.roi_req == 'all':
            min_input_matches = 'size(inputRois)'
        else:
            assert False

        if len(self.outputRois) == 0:
            min_output_matches = 0
        elif self.roi_req == 'any':
            min_output_matches = 1
        elif self.roi_req == 'all':
            min_output_matches = 'size(outputRois)'
        else:
            assert False

        if vars:
            assert self.matchvar in vars, "Pass all match vars, including the one that belongs to this criteria"
            vars = ', '.join(vars)
        else:
            vars = self.matchvar

        conditions = dedent(f"""\
            // -- Directed ROI conditions for segment '{self.matchvar}' --
            WITH {vars},
                 {[*self.inputRois]} as inputRois,
                 {[*self.outputRois]} as outputRois,
                 apoc.convert.fromJsonMap({self.matchvar}.roiInfo) as roiInfo

            // Check input ROIs (segment '{self.matchvar}')
            UNWIND keys(roiInfo) as roi
            WITH {vars}, roi, roiInfo, inputRois, outputRois, roiInfo[roi]['post'] as roi_post
            ORDER BY roi
            // No filter if no input ROIs were specified, otherwise select the ones that meet the reqs
            WHERE {min_input_matches} = 0 OR (roi in inputRois AND roi_post >= {self.min_roi_inputs})
            WITH {vars}, roiInfo, inputRois, outputRois, collect(roi) as matchingInputRois, size(collect(roi)) as numMatchingInputRois
            WHERE numMatchingInputRois >= {min_input_matches}

            // Check output ROIs (segment '{self.matchvar}')
            UNWIND keys(roiInfo) as roi
            WITH {vars}, roi, roiInfo, inputRois, outputRois, matchingInputRois, roiInfo[roi]['pre'] as roi_pre
            ORDER BY roi
            // No filter if no output ROIs were specified, otherwise select the ones that meet the reqs
            WHERE {min_output_matches} = 0 OR (roi in outputRois AND roi_pre >= {self.min_roi_outputs})
            WITH {vars}, inputRois, outputRois, matchingInputRois, collect(roi) as matchingOutputRois, size(collect(roi)) as numMatchingOutputRois
            WHERE numMatchingOutputRois >= {min_output_matches}
            """)
        # RETURN n, matchingInputRois, matchingOutputRois

        if not comments:
            conditions = '\n'.join(filter(lambda s: '//' not in s, conditions.split('\n')))

        return indent(conditions, prefix)[len(prefix):]


#: Same as ``NeuronCriteria``.  This name is deprecated, but kept for backwards compatibility.
SegmentCriteria = NeuronCriteria


def where_expr(field, values, regex=False, matchvar='n', valuevar=None):
    """
    Return an expression to match a particular
    field against a list of values, to be used
    within the WHERE clause.

    'values' must be a list, and the generated cypher depends on:
        - the length of the list
        - whether or not it contains 'None'
        - whether or not 'regex' is True
        - whether or not 'valuevar' was given

    If 'valuevar' is given, then the generated cypher will refer to the variable
    instead of the literal values, BUT if the literal values contain None,
    then an additional 'exists()' condition will be added.

    Examples:

        .. code-block: ipython

            In [1]: from neuprint.neuroncriteria import where_expr

            In [2]: where_expr('status', [])
            Out[2]: ''

            In [3]: where_expr('status', [None])
            Out[3]: 'NOT exists(n.status)'

            In [4]: where_expr('status', ['Orphan'])
            Out[4]: "n.status = 'Orphan'"

            In [5]: where_expr('status', ['Orphan', 'Assign'])
            Out[5]: "n.status in ['Orphan', 'Assign']"

            In [6]: where_expr('status', ['Orphan', 'Assign', None])
            Out[6]: "n.status in ['Orphan', 'Assign'] OR NOT exists(n.status)"

            In [7]: where_expr('status', ['Orph.*'], regex=True)
            Out[7]: "n.status =~ 'Orph.*'"

            In [8]: where_expr('instance', ['foo.*', 'bar.*', 'baz.*'], regex=True)
            Out[8]: "n.instance =~ '(foo.*)|(bar.*)|(baz.*)'"

            In [9]: where_expr('bodyId', [123])
            Out[9]: 'n.bodyId = 123'

            In [10]: where_expr('bodyId', [123, 456])
            Out[10]: 'n.bodyId in [123, 456]'

            In [11]: where_expr('bodyId', [123, 456, 789], valuevar='bodies')
            Out[11]: 'n.bodyId in bodies'

            In [12]: where_expr('bodyId', [123, None, 456], valuevar='bodies')
            Out[12]: 'n.bodyId in bodies OR NOT exists(n.bodyId)'

            In [13]: where_expr('status', [IsNull])
            Out[13]: 'n.status IS NULL'

            In [14]: where_expr('status', [NotNull])
            Out[14]: 'n.status NOT NULL'
    """
    assert isinstance(values, collections.abc.Iterable), \
        f"Please pass a list or a variable name, not {values}"

    if isinstance(values, np.ndarray):
        values = values.tolist()
    else:
        values = list(values)

    assert valuevar is None or isinstance(valuevar, str)
    assert not regex or not valuevar, "valuevar is not allowed if using a regex"

    field = cypher_identifier(field)

    if len(values) == 0:
        return ""

    if len(values) == 1:
        if values[0] is None or values[0] == IsNull:
            return f"NOT exists({matchvar}.{field})"

        if values[0] == NotNull:
            return f"exists({matchvar}.{field})"

        if regex:
            return f"{matchvar}.{field} =~ '{values[0]}'"

        if isinstance(values[0], str):
            return f"{matchvar}.{field} = '{values[0]}'"

        return f"{matchvar}.{field} = {values[0]}"

    if NotNull in values and len(values) > 1:
        raise ValueError('`NotNull` can not be combined with other criteria '
                         'for the same field.')

    # list of values
    if None not in values and IsNull not in values:
        if valuevar:
            return f"{matchvar}.{field} in {valuevar}"
        elif regex:
            assert all(isinstance(v, str) for v in values), \
                "Expected all regex values to be strings"
            r = '|'.join(f'({v})' for v in values)
            return f"{matchvar}.{field} =~ '{r}'"
        else:
            return f"{matchvar}.{field} in {values}"

    # ['some_val', None, 'some_other']
    values = [v for v in values if v not in (None, IsNull)]
    if len(values) == 1:
        if regex:
            assert isinstance(values[0], str), \
                "Expected all regex values to be strings"
            return f"{matchvar}.{field} =~ '{values[0]}' OR NOT exists({matchvar}.{field})"
        elif isinstance(values[0], str):
            return f"{matchvar}.{field} = '{values[0]}' OR NOT exists({matchvar}.{field})"
        else:
            return f"{matchvar}.{field} = {values[0]} OR NOT exists({matchvar}.{field})"
    else:
        if regex:
            # Combine the list of regexes into a single regex
            # of the form: '(regex1)|(regex2)|(regex3)'
            assert all(isinstance(v, str) for v in values), \
                "Expected all regex values to be strings"
            r = '|'.join(f'({v})' for v in values)
            return f"{matchvar}.{field} =~ '{r}' OR NOT exists({matchvar}.{field})"
        elif valuevar:
            return f"{matchvar}.{field} in {valuevar} OR NOT exists({matchvar}.{field})"
        else:
            return f"{matchvar}.{field} in {values} OR NOT exists({matchvar}.{field})"<|MERGE_RESOLUTION|>--- conflicted
+++ resolved
@@ -130,15 +130,6 @@
     'flywireType', 'hemibrainType', 'mancType',
 
     # Exact string fields (alphabetical order)
-<<<<<<< HEAD
-    'birthtime', 'cellBodyFiber', 'class_',
-    'entryNerve', 'exitNerve', 'hemilineage', 'itoleeHl',
-    'longTract', 'modality', 'origin',
-    'predictedNt', 'serialMotif', 'somaNeuromere',
-    'somaSide', 'status', 'statusLabel',
-    'subclass', 'superclass', 'synonyms', 'systematicType',
-    'target', 'trumanHl'
-=======
     # these fields come from several datasets; this list appears elsewhere
     #   in the code, always with "exact string fields" in a nearby comment
     # TODO: (a) generate this list dynamically from the db, and
@@ -146,9 +137,9 @@
     'birthtime', 'cellBodyFiber', 'celltypePredictedNt',
     'class_', 'comment', 'consensusNt', 'description',
     'dimorphism', 'entryNerve', 'exitNerve', 'flywireId',
-    'flywireType', 'fruDsx', 'hemibrainBodyId', 'hemibrainType',
+    'fruDsx', 'hemibrainBodyId',
     'hemilineage', 'itoleeHl', 'locationType', 'longTract',
-    'mancType', 'matchingNotes', 'mcnsSerial', 'modality',
+    'matchingNotes', 'mcnsSerial', 'modality',
     'ntReference', 'origin', 'otherNt', 'otherNtReference',
     'predictedNt', 'prefix', 'receptorType', 'rootSide',
     'serialMotif', 'somaNeuromere', 'somaSide', 'source',
@@ -156,7 +147,6 @@
     'superclass', 'supertype', 'synonyms', 'systematicType',
     'tag', 'target', 'transmission', 'trumanHl', 'trumanHlVncOnly',
     'vfbId',
->>>>>>> a663a5b9
 
     # Special
     # label, min_pre, min_post
@@ -224,20 +214,12 @@
         flywireType=None, hemibrainType=None, mancType=None,
 
         # Other exact string fields (alphabetical)
-<<<<<<< HEAD
-        birthtime=None, cellBodyFiber=None, class_=None,
-        entryNerve=None, exitNerve=None, hemilineage=None, itoleeHl=None,
-        longTract=None, modality=None, origin=None,
-        predictedNt=None, serialMotif=None, somaNeuromere=None,
-        somaSide=None, subclass=None, superclass=None, synonyms=None,
-        systematicType=None, target=None, trumanHl=None,
-=======
         birthtime=None, cellBodyFiber=None, celltypePredictedNt=None,
         class_=None, comment=None, consensusNt=None, description=None,
         dimorphism=None, entryNerve=None, exitNerve=None, flywireId=None,
-        flywireType=None, fruDsx=None, hemibrainBodyId=None, hemibrainType=None,
+        fruDsx=None, hemibrainBodyId=None,
         hemilineage=None, itoleeHl=None, locationType=None, longTract=None,
-        mancType=None, matchingNotes=None, mcnsSerial=None, modality=None,
+        matchingNotes=None, mcnsSerial=None, modality=None,
         ntReference=None, origin=None, otherNt=None, otherNtReference=None,
         predictedNt=None, prefix=None, receptorType=None, rootSide=None,
         serialMotif=None, somaNeuromere=None, somaSide=None, source=None,
@@ -246,7 +228,6 @@
         tag=None, target=None, transmission=None, trumanHl=None, trumanHlVncOnly=None,
         vfbId=None,
 
->>>>>>> a663a5b9
 
         # Special
         label=None, min_pre=0, min_post=0,
@@ -372,42 +353,20 @@
             cropped (bool):
                 If given, restrict results to neurons that are cropped or not.
 
-<<<<<<< HEAD
-            birthtime (str or list of str):
-            cellBodyFiber (str or list of str):
-            superclass (str or list of str):
-            class\\_ (str or list of str):
-                Matches for the neuron ``class`` field.
-            entryNerve (str or list of str):
-            exitNerve (str or list of str):
-            flywireType (str or list of str, regex-optional):
-            hemibrainType (str or list of str, regex-optional):
-            hemilineage (str or list of str):
-            itoleeHl (str or list of str):
-            longTract (str or list of str):
-            mancType (str or list of str, regex-optional):
-            modality (str or list of str):
-            origin (str or list of str):
-            predictedNt (str or list of str):
-            serialMotif (str or list of str):
-            somaNeuromere (str or list of str):
-            somaSide  (str or list of str):
-                Valid choices are 'RHS', 'LHS', 'Midline'
-            subclass (str or list of str):
-            synonyms (str or list of str):
-            systematicType (str or list of str):
-            target (str or list of str):
-            trumanHl (str or list of str):
-=======
             dataset-specific exact string fields, possibiliy including but not limited to:
                 birthtime (str or list of str):
                 cellBodyFiber (str or list of str):
+                superclass (str or list of str):
                 class\\_ (str or list of str):
                     Matches for the neuron ``class`` field.
                 entryNerve (str or list of str):
                 exitNerve (str or list of str):
+                flywireType (str or list of str, regex-optional):
+                hemibrainType (str or list of str, regex-optional):
                 hemilineage (str or list of str):
+                itoleeHl (str or list of str):
                 longTract (str or list of str):
+                mancType (str or list of str, regex-optional):
                 modality (str or list of str):
                 origin (str or list of str):
                 predictedNt (str or list of str):
@@ -419,7 +378,7 @@
                 synonyms (str or list of str):
                 systematicType (str or list of str):
                 target (str or list of str):
->>>>>>> a663a5b9
+                trumanHl (str or list of str):
 
             label (Either ``'Neuron'`` or ``'Segment'``):
                 Which node label to match with.
@@ -512,18 +471,12 @@
         self.entryNerve = entryNerve
         self.exitNerve = exitNerve
         self.flywireId = flywireId
-        self.flywireType = flywireType
         self.fruDsx = fruDsx
         self.hemibrainBodyId = hemibrainBodyId
-        self.hemibrainType = hemibrainType
         self.hemilineage = hemilineage
         self.itoleeHl = itoleeHl
-<<<<<<< HEAD
-=======
         self.locationType = locationType
->>>>>>> a663a5b9
         self.longTract = longTract
-        self.mancType = mancType
         self.matchingNotes = matchingNotes
         self.mcnsSerial = mcnsSerial
         self.modality = modality
@@ -540,25 +493,17 @@
         self.somaSide = somaSide
         self.source = source
         self.subclass = subclass
-<<<<<<< HEAD
-        self.superclass = superclass
-=======
         self.subclassabbr = subclassabbr
         self.superclass = superclass
         self.supertype = supertype
->>>>>>> a663a5b9
         self.synonyms = synonyms
         self.systematicType = systematicType
         self.tag = tag
         self.target = target
-<<<<<<< HEAD
-        self.trumanHl = trumanHl
-=======
         self.transmission = transmission
         self.trumanHl = trumanHl
         self.trumanHlVncOnly = trumanHlVncOnly
         self.vfbId = vfbId
->>>>>>> a663a5b9
 
         # Special
         self.label = self._init_label(label, bodyId)
@@ -581,14 +526,6 @@
             'status', 'statusLabel',
 
             # Other exact string fields (alphabetical order)
-<<<<<<< HEAD
-            'birthtime', 'cellBodyFiber', 'class_',
-            'entryNerve', 'exitNerve', 'hemilineage', 'itoleeHl',
-            'longTract', 'modality', 'origin',
-            'predictedNt', 'serialMotif', 'somaNeuromere',
-            'somaSide', 'subclass', 'superclass', 'synonyms',
-            'systematicType', 'target', 'trumanHl',
-=======
             'birthtime', 'cellBodyFiber', 'celltypePredictedNt',
             'class_', 'comment', 'consensusNt', 'description',
             'dimorphism', 'entryNerve', 'exitNerve', 'flywireId',
@@ -603,11 +540,8 @@
             'tag', 'target', 'transmission', 'trumanHl', 'trumanHlVncOnly',
             'vfbId',
 
->>>>>>> a663a5b9
         ]
         self.list_props_regex = ['type', 'instance', 'flywireType', 'hemibrainType', 'mancType']
-
-        # Initialize the regex property
         self.regex = self._init_regex(regex, *[getattr(self, prop) for prop in self.list_props_regex])
 
     @classmethod
